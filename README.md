--- conflicted
+++ resolved
@@ -1,7 +1,15 @@
-<<<<<<< HEAD
-# Eclipse
+# Project Eclipse _(eclipse)_
+> Bridging ecosystems by storing Zero-knowledge proofs of Solana votes on the Aleo blockchain.
 
-This repository works with the Eclipse version of the Solana node.
+[Aleo](https://www.aleo.org/) is a toolkit for private computation that utilizes zero-knowledge proofs stored on a blockchain.
+
+[Solana](https://solana.com/) is a blockchain based on a distributing voting system for validation.
+
+By storing periodic zero-knowledge proofs of the Solana votes on the Aleo blockchain, it is possible to create a two-way bridge between Solana, Aleo, and potentially any other system that is able to verify the proofs.
+
+## Install
+
+Eclipse is written in Rust, and therefore uses the [Rust toolchain](https://www.rust-lang.org/tools/install).
 
 ## To Run Aleo-to-Solana
 
@@ -46,7 +54,11 @@
 Run eclipse service by
 
 ```sh
-./target/debug/aleo-to-solana --solana_keypair <default-path-to-solana-test-verifier-config-keypair> verify_proofs --eclipse_program_id <Eclipse-onchain-program-id>
+
+```bash
+$ git clone https://github.com/eqlabs/eclipse && cd eclipse/src/aleo-to-solana
+$ cargo build
+$ ./target/debug/aleo-to-solana --solana_keypair <default-path-to-solana-test-verifier-config-keypair> verify_proofs --eclipse_program_id <Eclipse-onchain-program-id>
 ```
 
 This will run the eclipse service continuously.
@@ -60,47 +72,6 @@
 ```sh
 ./bin/solana account <account-where-verification-results-stored>
 ```
-=======
-# Project Eclipse _(eclipse)_
-> Bridging ecosystems by storing Zero-knowledge proofs of Solana votes on the Aleo blockchain.
-
-[Aleo](https://www.aleo.org/) is a toolkit for private computation that utilizes zero-knowledge proofs stored on a blockchain.
-
-[Solana](https://solana.com/) is a blockchain based on a distributing voting system for validation.
-
-By storing periodic zero-knowledge proofs of the Solana votes on the Aleo blockchain, it is possible to create a two-way bridge between Solana, Aleo, and potentially any other system that is able to verify the proofs.
-
-## Install
-
-Eclipse is written in Rust, and therefore uses the [Rust toolchain](https://www.rust-lang.org/tools/install).
-
-```bash
-$ git clone https://github.com/eqlabs/eclipse && cd eclipse
-$ cargo build
-$ cargo run
-```
-
-## Usage
-
-From within the `eclipse` folder:
-
-```bash
-$ cargo run
-```
-
-You will then see output similar to:
-
-```bash
-current network slot: 101273186, processing slot 101273186
-found block 97957109 from parent slot 101273185 with 140 transactions
-140 transactions decoded
-successfully verified signature; adding to slot signatures
-successfully verified signature; adding to slot signatures
-successfully verified signature; adding to slot signatures
-successfully verified signature; adding to slot signatures
-successfully verified signature; adding to slot signatures
-proof generated for slot 101273186 with 5 votes
-```
 
 ## Contributing
 
@@ -108,5 +79,4 @@
 
 ## License
 
-Project Eclipse is licensed under the GPLv3, primarily due to copyleft from [SnarkVM](https://github.com/AleoHQ/snarkvm/)
->>>>>>> 85e33248
+Project Eclipse is licensed under the GPLv3, primarily due to copyleft from [SnarkVM](https://github.com/AleoHQ/snarkvm/)